// Copyright (C) 2013 The Android Open Source Project
//
// Licensed under the Apache License, Version 2.0 (the "License");
// you may not use this file except in compliance with the License.
// You may obtain a copy of the License at
//
//      http://www.apache.org/licenses/LICENSE-2.0
//
// Unless required by applicable law or agreed to in writing, software
// distributed under the License is distributed on an "AS IS" BASIS,
// WITHOUT WARRANTIES OR CONDITIONS OF ANY KIND, either express or implied.
// See the License for the specific language governing permissions and
// limitations under the License.

package {
    default_applicable_licenses: ["Android-Apache-2.0"],
}

cc_library_headers {
    name: "libminikin-headers-for-tests",
    export_include_dirs: ["."],
    shared_libs: ["libharfbuzz_ng"],
    export_shared_lib_headers: ["libharfbuzz_ng"],
}

cc_library_static {
    name: "libminikin_from_rust_to_cpp",
    cpp_std: "c++20",
    host_supported: true,
    cflags: [
        "-Wall",
        "-Wextra",
        "-Werror",
    ],
    srcs: [
        "ffi/IcuBridge.cpp",
    ],
    generated_headers: [
        "cxx-bridge-header",
        "libminikin_cxx_bridge_header",
    ],
    generated_sources: [
        "libminikin_cxx_bridge_code",
    ],
    lto: {
        never: true,
    },
    shared_libs: [
        "libicu",
    ],
    export_shared_lib_headers: [
        "libicu",
    ],
}

cc_library {
    name: "libminikin",
    host_supported: true,
    srcs: [
        "BidiUtils.cpp",
        "CmapCoverage.cpp",
        "Emoji.cpp",
        "Font.cpp",
        "FontCollection.cpp",
        "FontFamily.cpp",
        "FontFeatureUtils.cpp",
        "FontFileParser.cpp",
        "FontUtils.cpp",
        "GraphemeBreak.cpp",
        "GreedyLineBreaker.cpp",
        "Hyphenator.cpp",
        "HyphenatorMap.cpp",
        "Layout.cpp",
        "LayoutCore.cpp",
        "LayoutUtils.cpp",
        "LineBreaker.cpp",
        "LineBreakerUtil.cpp",
        "Locale.cpp",
        "LocaleListCache.cpp",
        "MeasuredText.cpp",
        "Measurement.cpp",
        "MinikinFontFactory.cpp",
        "MinikinInternal.cpp",
        "OptimalLineBreaker.cpp",
        "ScriptUtils.cpp",
        "SparseBitSet.cpp",
        "SystemFonts.cpp",
        "U16StringPiece.cpp",
        "WordBreaker.cpp",
    ],
    defaults: ["libminikin_defaults"],
    sanitize: {
        misc_undefined: [
            "signed-integer-overflow",
            "unsigned-integer-overflow",
            "bounds",
        ],
    },
    product_variables: {
        debuggable: {
            // Enable assertion on eng and userdebug build.
            srcs: [
                "Debug.cpp",
            ],
            cppflags: ["-DENABLE_ASSERTION"],
        },
    },
    shared_libs: [
        "liblog",
        "libharfbuzz_ng",
        "libcutils",
    ],
    header_libs: [
        "libbase_headers",
        "libminikin_headers",
        "libutils_headers",
    ],
    export_header_lib_headers: ["libminikin_headers"],

    target: {
        android: {
            shared_libs: [
                "libicu",
                "aconfig_text_flags_c_lib",
            ],
            export_shared_lib_headers: [
                "libicu",
            ],
            generated_headers: [
                "cxx-bridge-header",
                "libminikin_cxx_bridge_header",
            ],
            whole_static_libs: [
                "libminikin_rust_ffi",
            ],
        },
        host: {
            shared_libs: [
                "libicui18n",
                "libicuuc",
            ],
            export_shared_lib_headers: [
                "libicui18n",
                "libicuuc",
            ],
            generated_headers: [
                "cxx-bridge-header",
                "libminikin_cxx_bridge_header",
            ],
        },
        not_windows: {
            whole_static_libs: [
                "libminikin_rust_ffi",
            ],
        },
        windows: {
            enabled: true,
            cppflags: [
                "-Wno-ignored-attributes",
                "-Wno-thread-safety",
            ],
        },
    },

    afdo: true,
<<<<<<< HEAD
=======

>>>>>>> b41e852c
}<|MERGE_RESOLUTION|>--- conflicted
+++ resolved
@@ -163,8 +163,4 @@
     },
 
     afdo: true,
-<<<<<<< HEAD
-=======
-
->>>>>>> b41e852c
 }